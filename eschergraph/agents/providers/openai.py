from __future__ import annotations

import json
import os
from enum import Enum

from attrs import define
<<<<<<< HEAD
from openai import NotGiven, OpenAI
=======
from dotenv import load_dotenv
from openai import OpenAI
>>>>>>> 814a6d04
from openai.types import CompletionUsage
from openai.types.chat import ChatCompletionMessageParam
from openai.types.chat import ChatCompletionMessageToolCall
from openai.types.chat import ChatCompletionSystemMessageParam
from openai.types.chat import ChatCompletionToolChoiceOptionParam
from openai.types.chat import ChatCompletionToolParam
from openai.types.chat import ChatCompletionUserMessageParam
from openai.types.chat.chat_completion import ChatCompletion
from openai.types.shared_params import FunctionDefinition
from openai.types.shared_params import FunctionParameters
from tenacity import retry
from tenacity import stop_after_attempt
from tenacity import wait_random_exponential

from eschergraph.agents.embedding import Embedding
from eschergraph.agents.llm import FunctionCall
from eschergraph.agents.llm import Model
from eschergraph.agents.llm import TokenUsage
from eschergraph.agents.tools import Function
from eschergraph.agents.tools import Tool
from eschergraph.exceptions import ExternalProviderException

SYSTEM_MESSAGE: str = """
You are an agent that will use tools to parse all the data
from any document into a refined and parsed form.
"""
load_dotenv()


class OpenAIModel(Enum):
  """The different models that are available at OpenAI."""

  GPT_3: str = "gpt-3.5-turbo"
  GPT_4o: str = "gpt-4o"
  GPT_4o_MINI: str = "gpt-4o-mini"
  TEXT_EMBEDDING_LARGE: str = "text-embedding-3-large"


@define
class ChatGPT(Model, Embedding):
  """The class that handles communication with the OpenAI API."""

  model: OpenAIModel
  client = OpenAI(api_key=os.environ["OPENAI_API_KEY"])

  @retry(wait=wait_random_exponential(multiplier=1, max=40), stop=stop_after_attempt(3))
  def get_plain_response(self, prompt: str) -> str | None:
    """Get a text response from OpenAI.

    Note that the model that is used is specified when instantiating the class.

    Args:
      prompt (str): The user prompt that is send to ChatGPT.

    Returns:
      The answer given or None.
    """
    return self._get_response(prompt)

  @retry(wait=wait_random_exponential(multiplier=1, max=40), stop=stop_after_attempt(3))
  def get_formatted_response(self, prompt: str, response_format: dict) -> str | None:
    """Get a formatted response from OpenAI.

    Args:
      prompt (str): The user prompt that is send to ChatGPT.
      response_format (dict): Type of format that will be returned

    Returns:
      Formatted answer
    """
    return self._get_response(prompt=prompt, response_format=response_format)

  def _get_response(self, prompt: str, response_format: dict | NotGiven = NotGiven):
    messages: list[ChatCompletionMessageParam] = self._get_messages(prompt)
    messages.append(
      ChatCompletionSystemMessageParam(role="system", content=SYSTEM_MESSAGE)
    )
    messages.append(ChatCompletionUserMessageParam(role="user", content=prompt))
    try:
      response: ChatCompletion = self.client.chat.completions.create(
        model=self.model.value,
        messages=messages,
        response_format=response_format,
      )
      # Log the tokens that were used
      self._add_token_usage(response)
      return response.choices[0].message.content
    except Exception as e:
      raise ExternalProviderException(e)

  def get_function_calls(self, prompt: str, tools: list[Tool]) -> list[FunctionCall]:
    """Get function calls from ChatGPT.

    Collect function calls that the model chooses from the tools that are provided.

    Args:
      prompt (str): The instructions that explain the context under which tools should be used.
      tools (list[Tool]): The tools that are available.

    Returns:
      A list of function calls.
    """
    tool_choice: ChatCompletionToolChoiceOptionParam = "required"
    chat_tools: list[ChatCompletionToolParam] = self._get_tools_for_chat(tools)
    messages: list[ChatCompletionMessageParam] = self._get_messages(prompt)
    try:
      response: ChatCompletion = self.client.chat.completions.create(
        model=self.model.value,
        messages=messages,
        tools=chat_tools,
        tool_choice=tool_choice,
      )
      # Log the tokens that were used
      self._add_token_usage(response)
    except Exception as e:
      raise ExternalProviderException(e)

    # Convert the function calls to the package format
    function_calls: list[FunctionCall] = []

    chat_tool_response: list[ChatCompletionMessageToolCall] | None = response.choices[
      0
    ].message.tool_calls

    # In case Chat supplied no tool calls
    if not chat_tool_response:
      return function_calls

    chat_tool_calls: list[ChatCompletionMessageToolCall] = chat_tool_response

    for tool_call in chat_tool_calls:
      function_calls.append(
        FunctionCall(
          name=tool_call.function.name,
          arguments=json.loads(tool_call.function.arguments),
        )
      )

    return function_calls

  def _add_token_usage(self, response: ChatCompletion) -> None:
    if response.usage:
      completion_usage: CompletionUsage = response.usage
      self.tokens.append(
        TokenUsage(
          prompt_tokens=completion_usage.prompt_tokens,
          total_tokens=completion_usage.total_tokens,
          completion_tokens=completion_usage.completion_tokens,
        )
      )

  def get_embedding(self, text_list: list[str]) -> list[list[float]]:
    """Generates embeddings for a list of text inputs using a specified model.

    This method takes a list of strings, processes each string by replacing newline characters with spaces,
    and then sends the processed list to a model to generate embeddings. If the input list is empty, it returns
    a list containing an empty list.

    Args:
        text_list (list[str]): A list of text strings for which embeddings are to be generated.

    Returns:
        list[list[float]]: A list of embeddings, where each embedding is a list of floats corresponding to
        the input text. If the input list is empty, returns a list containing an empty list.
    """
    # Handle empty lists
    if not len(text_list) > 0:
      return [[]]

    model = "text-embedding-3-large"
    text_list = [t.replace("\n", " ") for t in text_list]
    response = self.client.embeddings.create(input=text_list, model=model).data
    return [e.embedding for e in response]

  @staticmethod
  def _get_tools_for_chat(tools: list[Tool]) -> list[ChatCompletionToolParam]:
    chat_tools: list[ChatCompletionToolParam] = []
    for tool in tools:
      # Checking for the type, but only type Function is currently supported
      if not isinstance(tool, Function):
        continue

      function: Function = tool

      function_parameters: FunctionParameters = {
        "type": "object",
        "properties": {
          parameter.to_key(): parameter.to_value() for parameter in function.parameters
        },
        "required": [
          parameter.name for parameter in function.parameters if parameter.is_required
        ],
      }
      function_definition_chat: FunctionDefinition = FunctionDefinition({
        "name": function.name,
        "description": function.description,
        "parameters": function_parameters,
      })
      chat_function: ChatCompletionToolParam = ChatCompletionToolParam({
        "type": "function",
        "function": function_definition_chat,
      })

      chat_tools.append(chat_function)

    return chat_tools

  @staticmethod
  def _get_messages(prompt: str) -> list[ChatCompletionMessageParam]:
    messages: list[ChatCompletionMessageParam] = []
    messages.append(
      ChatCompletionSystemMessageParam(role="system", content=SYSTEM_MESSAGE)
    )
    messages.append(ChatCompletionUserMessageParam(role="user", content=prompt))
    return messages<|MERGE_RESOLUTION|>--- conflicted
+++ resolved
@@ -5,12 +5,8 @@
 from enum import Enum
 
 from attrs import define
-<<<<<<< HEAD
 from openai import NotGiven, OpenAI
-=======
 from dotenv import load_dotenv
-from openai import OpenAI
->>>>>>> 814a6d04
 from openai.types import CompletionUsage
 from openai.types.chat import ChatCompletionMessageParam
 from openai.types.chat import ChatCompletionMessageToolCall
@@ -225,4 +221,7 @@
       ChatCompletionSystemMessageParam(role="system", content=SYSTEM_MESSAGE)
     )
     messages.append(ChatCompletionUserMessageParam(role="user", content=prompt))
-    return messages+    return messages
+
+
+chat = ChatGPT(OpenAIModel.GPT_3, )