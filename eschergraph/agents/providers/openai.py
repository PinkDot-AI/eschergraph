from __future__ import annotations

import json
from enum import Enum

from attr import field
from attrs import define
<<<<<<< HEAD
from dotenv import load_dotenv
from openai import NotGiven
=======
>>>>>>> 6484561c
from openai import OpenAI
from openai.types import CompletionUsage
from openai.types.chat import ChatCompletionMessageParam
from openai.types.chat import ChatCompletionMessageToolCall
from openai.types.chat import ChatCompletionSystemMessageParam
from openai.types.chat import ChatCompletionToolChoiceOptionParam
from openai.types.chat import ChatCompletionToolParam
from openai.types.chat import ChatCompletionUserMessageParam
from openai.types.chat.chat_completion import ChatCompletion
from openai.types.chat.completion_create_params import ResponseFormat
from openai.types.shared_params import FunctionDefinition
from openai.types.shared_params import FunctionParameters
from tenacity import retry
from tenacity import stop_after_attempt
from tenacity import wait_random_exponential

from eschergraph.agents.embedding import Embedding
from eschergraph.agents.llm import FunctionCall
from eschergraph.agents.llm import Model
from eschergraph.agents.llm import TokenUsage
from eschergraph.agents.tools import Function
from eschergraph.agents.tools import Tool
from eschergraph.exceptions import CredentialException
from eschergraph.exceptions import ExternalProviderException

SYSTEM_MESSAGE: str = """
You are an agent that will use tools to parse all the data
from any document into a refined and parsed form.
"""


class OpenAIModel(Enum):
  """The different models that are available at OpenAI."""

  GPT_3: str = "gpt-3.5-turbo"
  GPT_4o: str = "gpt-4o"
  GPT_4o_MINI: str = "gpt-4o-mini"
  TEXT_EMBEDDING_LARGE: str = "text-embedding-3-large"


@define
class ChatGPT(Model, Embedding):
  """The class that handles communication with the OpenAI API."""

  model: OpenAIModel
  api_key: str = field(kw_only=True)

  @property
  def client(self) -> OpenAI:
    """The OpenAI client."""
    if not self.api_key:
      raise CredentialException("No API key has been set")
    return OpenAI(api_key=self.api_key)

  @retry(wait=wait_random_exponential(multiplier=1, max=40), stop=stop_after_attempt(3))
  def get_plain_response(self, prompt: str) -> str | None:
    """Get a text response from OpenAI.

    Note that the model that is used is specified when instantiating the class.

    Args:
      prompt (str): The user prompt that is send to ChatGPT.

    Returns:
      The answer given or None.
    """
    return self._get_response(prompt)

  @retry(wait=wait_random_exponential(multiplier=1, max=40), stop=stop_after_attempt(3))
  def get_formatted_response(
    self, prompt: str, response_format: ResponseFormat
  ) -> str | None:
    """Get a formatted response from OpenAI.

    Args:
      prompt (str): The user prompt that is send to ChatGPT.
      response_format (dict): Type of format that will be returned

    Returns:
      Formatted answer
    """
    return self._get_response(prompt=prompt, response_format=response_format)

  def _get_response(
    self,
    prompt: str,
    response_format: ResponseFormat | NotGiven = NotGiven(),
  ) -> str | None:
    messages: list[ChatCompletionMessageParam] = self._get_messages(prompt)
    messages.append(
      ChatCompletionSystemMessageParam(role="system", content=SYSTEM_MESSAGE)
    )
    messages.append(ChatCompletionUserMessageParam(role="user", content=prompt))
    try:
      response: ChatCompletion = self.client.chat.completions.create(
        model=self.model.value,
        messages=messages,
        response_format=response_format,
      )
      # Log the tokens that were used
      self._add_token_usage(response)
      return response.choices[0].message.content
    except Exception as e:
      raise ExternalProviderException(e)

  def get_function_calls(self, prompt: str, tools: list[Tool]) -> list[FunctionCall]:
    """Get function calls from ChatGPT.

    Collect function calls that the model chooses from the tools that are provided.

    Args:
      prompt (str): The instructions that explain the context under which tools should be used.
      tools (list[Tool]): The tools that are available.

    Returns:
      A list of function calls.
    """
    tool_choice: ChatCompletionToolChoiceOptionParam = "required"
    chat_tools: list[ChatCompletionToolParam] = self._get_tools_for_chat(tools)
    messages: list[ChatCompletionMessageParam] = self._get_messages(prompt)
    try:
      response: ChatCompletion = self.client.chat.completions.create(
        model=self.model.value,
        messages=messages,
        tools=chat_tools,
        tool_choice=tool_choice,
      )
      # Log the tokens that were used
      self._add_token_usage(response)
    except Exception as e:
      raise ExternalProviderException(e)

    # Convert the function calls to the package format
    function_calls: list[FunctionCall] = []

    chat_tool_response: list[ChatCompletionMessageToolCall] | None = response.choices[
      0
    ].message.tool_calls

    # In case Chat supplied no tool calls
    if not chat_tool_response:
      return function_calls

    chat_tool_calls: list[ChatCompletionMessageToolCall] = chat_tool_response

    for tool_call in chat_tool_calls:
      function_calls.append(
        FunctionCall(
          name=tool_call.function.name,
          arguments=json.loads(tool_call.function.arguments),
        )
      )

    return function_calls

  def _add_token_usage(self, response: ChatCompletion) -> None:
    if response.usage:
      completion_usage: CompletionUsage = response.usage
      self.tokens.append(
        TokenUsage(
          prompt_tokens=completion_usage.prompt_tokens,
          total_tokens=completion_usage.total_tokens,
          completion_tokens=completion_usage.completion_tokens,
        )
      )

  def get_embedding(self, text_list: list[str]) -> list[list[float]]:
    """Generates embeddings for a list of text inputs using a specified model.

    This method takes a list of strings, processes each string by replacing newline characters with spaces,
    and then sends the processed list to a model to generate embeddings. If the input list is empty, it returns
    a list containing an empty list.

    Args:
        text_list (list[str]): A list of text strings for which embeddings are to be generated.

    Returns:
        list[list[float]]: A list of embeddings, where each embedding is a list of floats corresponding to
        the input text. If the input list is empty, returns a list containing an empty list.
    """
    # Handle empty lists
    if not len(text_list) > 0:
      return [[]]

    model = "text-embedding-3-large"
    text_list = [t.replace("\n", " ") for t in text_list]
    response = self.client.embeddings.create(input=text_list, model=model).data
    return [e.embedding for e in response]

  @staticmethod
  def _get_tools_for_chat(tools: list[Tool]) -> list[ChatCompletionToolParam]:
    chat_tools: list[ChatCompletionToolParam] = []
    for tool in tools:
      # Checking for the type, but only type Function is currently supported
      if not isinstance(tool, Function):
        continue

      function: Function = tool

      function_parameters: FunctionParameters = {
        "type": "object",
        "properties": {
          parameter.to_key(): parameter.to_value() for parameter in function.parameters
        },
        "required": [
          parameter.name for parameter in function.parameters if parameter.is_required
        ],
      }
      function_definition_chat: FunctionDefinition = FunctionDefinition({
        "name": function.name,
        "description": function.description,
        "parameters": function_parameters,
      })
      chat_function: ChatCompletionToolParam = ChatCompletionToolParam({
        "type": "function",
        "function": function_definition_chat,
      })

      chat_tools.append(chat_function)

    return chat_tools

  @staticmethod
  def _get_messages(prompt: str) -> list[ChatCompletionMessageParam]:
    messages: list[ChatCompletionMessageParam] = []
    messages.append(
      ChatCompletionSystemMessageParam(role="system", content=SYSTEM_MESSAGE)
    )
    messages.append(ChatCompletionUserMessageParam(role="user", content=prompt))
    return messages<|MERGE_RESOLUTION|>--- conflicted
+++ resolved
@@ -5,11 +5,7 @@
 
 from attr import field
 from attrs import define
-<<<<<<< HEAD
-from dotenv import load_dotenv
 from openai import NotGiven
-=======
->>>>>>> 6484561c
 from openai import OpenAI
 from openai.types import CompletionUsage
 from openai.types.chat import ChatCompletionMessageParam
