from __future__ import annotations

from concurrent.futures import as_completed
from concurrent.futures import ThreadPoolExecutor
from typing import cast
from typing import TYPE_CHECKING

from attrs import define
from attrs import field

from eschergraph.agents.jinja_helper import process_template
from eschergraph.agents.llm import ModelProvider
from eschergraph.agents.reranker import Reranker
from eschergraph.builder.build_log import BuildLog
from eschergraph.builder.build_log import NodeEdgeExt
from eschergraph.config import JSON_BUILD
from eschergraph.config import JSON_PROPERTY
from eschergraph.graph.persistence import Metadata
from eschergraph.tools.community_builder import CommunityBuilder
from eschergraph.tools.node_matcher import NodeMatcher
from eschergraph.tools.reader import Chunk

if TYPE_CHECKING:
  from eschergraph.graph.graph import Graph
  from eschergraph.graph.node import Node


@define
class BuildPipeline:
  """The build pipeline that converts chunks into objects to add to the graph."""

  model: ModelProvider
  reranker: Reranker
  building_logs: list[BuildLog] = field(factory=list)
  unique_entities: list[str] = field(factory=list)

  # TODO: copy the building logs somewhere
  def run(self, chunks: list[Chunk], graph: Graph) -> list[BuildLog]:
    """Run the build pipeline.

    Returns:
      A list of build logs that can be used to add nodes and edges to the graph.
    """
    # Step 1: extract the nodes and edges per chunk
    self._extract_node_edges(chunks)

    # Step 2: extract the properties per chunk (for extracted nodes)
    self._extract_properties()

    # Step 3: match the nodes together to extract entities from names
    unique_entities: list[str] = self._get_unique_entities()

<<<<<<< HEAD
    # Step 5: match the nodes together to extract entities from names
=======
>>>>>>> 4fc9df79
    updated_logs: list[BuildLog] = NodeMatcher(
      model=self.model, reranker=self.reranker
    ).match(
      building_logs=self.building_logs,
      unique_node_names=unique_entities,
    )

    # Step 4: remove unmatched nodes from the updated logs

    # add persistence of new and old building logs
    self._persist_to_graph(graph=graph, updated_logs=updated_logs)

    # Build the community layer
    CommunityBuilder.build(level=0, graph=graph)

    # Adding changes to vector db
    graph.sync_vectordb()

    # self._save_logs()

    # Save graph (perhaps make explicit)
    graph.repository.save()

    return updated_logs

  def _extract_node_edges(self, chunks: list[Chunk]) -> None:
    with ThreadPoolExecutor(max_workers=self.model.max_threads) as executor:
      futures = {
        executor.submit(self._handle_nodes_edges_chunk, chunk) for chunk in chunks
      }
      for future in as_completed(futures):
        # TODO: add more exception handling
        try:
          future.result()
        except Exception as e:
          print(f"Error processing chunk: {e}")

  def _handle_nodes_edges_chunk(self, chunk: Chunk) -> None:
    prompt_formatted: str = process_template(JSON_BUILD, {"input_text": chunk.text})

    answer = self.model.get_json_response(prompt=prompt_formatted)
    json_nodes_edges: NodeEdgeExt = cast(NodeEdgeExt, answer)
    metadata: Metadata = Metadata(document_id=chunk.doc_id, chunk_id=chunk.chunk_id)

    # Add to the building logs
    self.building_logs.append(
      BuildLog(
        chunk_text=chunk.text,
        metadata=metadata,
        nodes=json_nodes_edges["entities"],
        edges=json_nodes_edges["relationships"],
      )
    )

  def _extract_properties(self) -> None:
    with ThreadPoolExecutor(max_workers=10) as executor:
      futures = {
        executor.submit(self._handle_property_chunk, log) for log in self.building_logs
      }
      # TODO: add more exception handling
      for future in as_completed(futures):
        try:
          future.result()
        except Exception as e:
          print(f"Error processing property: {e}")

  def _handle_property_chunk(self, log: BuildLog) -> None:
    node_names: list[str] = [node["name"] for node in log.nodes]

    if not node_names:
      return

    prompt_formatted: str = process_template(
      JSON_PROPERTY,
      {
        "current_nodes": ", ".join(node_names),
        "input_text": log.chunk_text,
      },
    )
    properties: dict[str, list[dict[str, list[str]]]] = self.model.get_json_response(
      prompt=prompt_formatted
    )
    log.properties = [
      {
        "entity_name": list(entity_prop.keys())[0],
        "properties": list(entity_prop.values())[0],
      }
      for entity_prop in properties["entities"]
    ]

  def _get_unique_entities(self) -> list[str]:
    unique_entities: set[str] = set()

    # Iterate over each log item in building_logs
    for log in self.building_logs:
      # Collect all entities from the edges (source and target)
      for edge in log.edges:
        unique_entities.add(edge["source"].lower())
        unique_entities.add(edge["target"].lower())

      # Collect all entities from the nodes
      for entity in log.nodes:
        unique_entities.add(entity["name"].lower())

      # Collect all entities from the properties
      for entity_dict in log.properties:
        unique_entities.add(entity_dict["entity_name"].lower())

    return list(unique_entities)

  def _persist_to_graph(self, graph: Graph, updated_logs: list[BuildLog]) -> None:
    # first add all nodes
    for log in updated_logs:
      for node_ext in log.nodes:
        if graph.repository.get_node_by_name(
          node_ext["name"].lower(), document_id=log.metadata.document_id
        ):
          continue
        graph.add_node(
          name=node_ext["name"].lower(),
          description=node_ext["description"],
          level=0,
          metadata=log.metadata,
        )

    # then loop again to add all edges and properties
    for log in updated_logs:
      # adding edges
      for edge_ext in log.edges:
        frm: Node | None = graph.repository.get_node_by_name(
          edge_ext["source"].lower(), document_id=log.metadata.document_id
        )
        to: Node | None = graph.repository.get_node_by_name(
          edge_ext["target"].lower(), document_id=log.metadata.document_id
        )
        if not frm or not to:
          print("source or target node does not exist in nodes of this edge:", edge_ext)
          continue
        if frm == to:
          print(
            "tried to make an edge between 2 the same nodes, but added it as a property to the node."
          )
          frm.add_property(description=edge_ext["relationship"], metadata=log.metadata)
          continue
        graph.add_edge(
          frm=frm,
          to=to,
          description=edge_ext["relationship"],
          metadata=log.metadata,
        )

      # adding properties
      for prop_ext in log.properties:
        node: Node | None = graph.repository.get_node_by_name(
          prop_ext["entity_name"].lower(), document_id=log.metadata.document_id
        )
        if not node:
          print("node does not exsist", prop_ext["entity_name"].lower())
          continue
        for property_item in prop_ext["properties"]:
          node.add_property(description=property_item, metadata=log.metadata)<|MERGE_RESOLUTION|>--- conflicted
+++ resolved
@@ -50,10 +50,6 @@
     # Step 3: match the nodes together to extract entities from names
     unique_entities: list[str] = self._get_unique_entities()
 
-<<<<<<< HEAD
-    # Step 5: match the nodes together to extract entities from names
-=======
->>>>>>> 4fc9df79
     updated_logs: list[BuildLog] = NodeMatcher(
       model=self.model, reranker=self.reranker
     ).match(
