from __future__ import annotations

import os
from typing import Optional
from typing import TYPE_CHECKING

from eschergraph.agents.llm import ModelProvider
from eschergraph.agents.reranker import Reranker
from eschergraph.config import DEFAULT_GRAPH_NAME
from eschergraph.exceptions import CredentialException
from eschergraph.exceptions import UnlogicalActionException
from eschergraph.graph.edge import Edge
from eschergraph.graph.node import Node
from eschergraph.graph.persistence import Metadata
from eschergraph.graph.persistence import Repository
from eschergraph.graph.persistence.factory import get_default_repository
from eschergraph.graph.persistence.vector_db import get_vector_db
from eschergraph.graph.persistence.vector_db import VectorDB
from eschergraph.graph.search.global_search import global_search
from eschergraph.graph.search.quick_search import quick_search
from eschergraph.tools.prepare_sync_data import prepare_sync_data
from eschergraph.visualization.dashboard_maker import DashboardMaker

if TYPE_CHECKING:
  from eschergraph.builder.build_log import BuildLog


class Graph:
  """The EscherGraph graph class."""

  name: str
  model: ModelProvider
  reranker: Reranker
  repository: Repository
  vector_db: VectorDB
  credentials: dict[str, str]
  pre_persist_building_logs: list[BuildLog]

  def __init__(
    self,
    model: ModelProvider,
    reranker: Reranker,
    name: str = DEFAULT_GRAPH_NAME,
    repository: Optional[Repository] = None,
    vector_db: Optional[VectorDB] = None,
    **kwargs: str,
  ) -> None:
    """The init method for a graph.

    Creates the graph with all of the tools used. It also manages setting up, and
    verifying the presence of, all credentials that are needed for communication with
    external services.

    Args:
      model (ModelProvider): The LLM model that is used.
      reranker (Reranker): The reranker that is used.
      name (str): The name of the graph (optional).
      repository (Optional[Repository]): The persistent storage that is used for the graph.
      vector_db (Optional[VectorDB]): The vector database that is used.
      **kwargs (dict[str, str]): The credentials as optional keyword arguments.
    """
    self.name = name
    self.model = model
    self.reranker = reranker
    self.pre_persist_building_logs = []

    if not repository:
      repository = get_default_repository(name=name)
    if not vector_db:
      vector_db = get_vector_db(save_name=name)

    self.repository = repository
    self.vector_db = vector_db
    self.credentials = {}

    self.credentials = {provider.upper(): cred for provider, cred in kwargs.items()}

    required_creds: set[str] = {
      cred
      for cred_list in [
        self.model.required_credentials,
        self.vector_db.required_credentials,
        self.reranker.required_credentials,
      ]
      for cred in cred_list
    }
    # Check if all the required credentials are present
    # They can be present in both the keyword-arguments or the env variables
    for cred in required_creds:
      if not cred in self.credentials and not os.getenv(cred):
        raise CredentialException(f"The API key: {cred} is missing.")

    # Set all the credentials as env variables (only for Python process)
    # This is the easiest way to make them available to all classes
    for cred, key in self.credentials.items():
      os.environ[cred] = key

  def add_node(
    self,
    name: str,
    description: str,
    level: int,
    metadata: Metadata,
  ) -> Node:
    """Add a node to the graph.

    After creation, the node is persisted immediately to the repository.
    This is done as no data is saved in the graph object itself.

    Args:
      name (str): The name of the node.
      description (str): A description of the node.
      level (int): The level of the node.
      metadata (Metadata): The metadata of the node.

    Returns:
      The node that has been created.
    """
    node: Node = Node.create(
      name=name,
      description=description,
      level=level,
      repository=self.repository,
      metadata={metadata},
    )

    # Persist the node
    self.repository.add(node)

    return node

  def add_edge(self, frm: Node, to: Node, description: str, metadata: Metadata) -> Edge:
    """Add an edge to the graph.

    The edge is persisted to the repository straight away.

    Args:
      frm (Node): The from node in the edge.
      to (Node): The to node in the edge.
      description (str): A rich description of the relation.
      metadata (Metadata): The metadata of the edge.

    Returns:
      The edge that has been added to the graph.
    """
    edge: Edge = Edge.create(
      frm=frm,
      to=to,
      description=description,
      metadata={metadata},
    )

    # Persist the edge
    self.repository.add(edge)

    return edge

<<<<<<< HEAD
  def sync_vectordb(self, collection_name: str = "main_collection") -> None:
    """Synchronizes the vector database with the latest changes in the repository.

    Args:
      collection_name (str): The name of the vector database collection where documents should be stored.
    """
=======
  def sync_vectordb(self) -> None:
    """Synchronizes the vector database with the latest changes in the repository."""
>>>>>>> 5ed84d7c
    # Prepare data for synchronization
    create_main, create_node_name, ids_to_delete, delete_node_name_ids = (
      prepare_sync_data(repository=self.repository)
    )

    # Collection names
    collection_main = "main_collection"
    collection_nodes = "node_name_collection"

    # Ensure the collections exist
    self.vector_db.get_or_create_collection(collection_main)
    self.vector_db.get_or_create_collection(collection_nodes)

    # Function to delete records if any
    def delete_records(ids, collection):
      if ids:
        self.vector_db.delete_with_id(ids, collection)

    # Delete records in both collections

    delete_records(ids_to_delete, collection_main)
    delete_records(delete_node_name_ids, collection_nodes)

    # Function to insert new or updated entries into a collection
    def insert_records(data, collection):
      if data:
        ids, docs, metadata = zip(*data)
        self.vector_db.insert(
          documents=list(docs),
          ids=list(ids),
          metadata=list(metadata),
          collection_name=collection,
        )

    # Insert into main and node collections
    insert_records(create_main, collection_main)
    insert_records(create_node_name, collection_nodes)

  def search(self, query: str) -> str:
    """Executes a search query using a vector database and a specified model.

    Args:
      query (str): The search query as a string.

    Returns:
      The result of the search, typically a string that represents the most relevant information or document found by the search.
    """
    if not self._search_check():
      raise UnlogicalActionException("You cannot search a graph before building it")
    return quick_search(graph=self, query=query)

  def global_search(self, query: str) -> str:
    """Executes a search query using a vector database and a specified model on the upper layers of the graph.

    Args:
        query (str): The search query as a string.

    Returns:
        str: The result of the search, is a string
    """
    if not self._search_check():
      raise UnlogicalActionException("You cannot search a graph before building it")
    return global_search(graph=self, query=query)

  def _search_check(self) -> bool:
    """Check if there are any elements at level 0 in the graph repository.

    Args:
      graph (Graph): The graph object to check.

    Returns:
      bool: True if there are elements at level 0, otherwise False.
    """
    return len(self.repository.get_all_at_level(0)) > 0

  def build(self, files: str | list[str], always_approve: bool = False) -> Graph:
    """Build a graph from the given files.

    Args:
        files (str | list[str]): A single file path or a list of file paths to process.
        always_approve (bool, optional): If True, skips user approval. Defaults to False.

    Returns:
        Graph: The built graph object.
    """
    # Prevent circular import errors
    from eschergraph.builder.build_pipeline import BuildPipeline
    from eschergraph.builder.building_tools import BuildingTools

    chunks, document_data, total_tokens = BuildingTools.process_files(files)

    BuildingTools.display_build_info(chunks, total_tokens, model=self.model)

    if not always_approve and not BuildingTools.get_user_approval():
      print("Building cancelled.")
      return self

    # Build graph
    builder = BuildPipeline(model=self.model, reranker=self.reranker)
    builder.run(chunks=chunks, graph=self)

    # Add document data to repository
    self.repository.add_document(document_data=document_data)

    return self

  def dashboard(self) -> None:
    """Gathers data and visualizes the dashboard using DashboardMaker."""
    # Step 1: Gather data
    data = DashboardMaker.gather_data(self.repository, self.model)

    # Step 2: Visualize the data
    DashboardMaker.visualizer_print(data)<|MERGE_RESOLUTION|>--- conflicted
+++ resolved
@@ -155,17 +155,8 @@
 
     return edge
 
-<<<<<<< HEAD
-  def sync_vectordb(self, collection_name: str = "main_collection") -> None:
-    """Synchronizes the vector database with the latest changes in the repository.
-
-    Args:
-      collection_name (str): The name of the vector database collection where documents should be stored.
-    """
-=======
   def sync_vectordb(self) -> None:
     """Synchronizes the vector database with the latest changes in the repository."""
->>>>>>> 5ed84d7c
     # Prepare data for synchronization
     create_main, create_node_name, ids_to_delete, delete_node_name_ids = (
       prepare_sync_data(repository=self.repository)
