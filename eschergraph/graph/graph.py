from __future__ import annotations

import json
import logging
from uuid import UUID

from attrs import define
from attrs import field
from dotenv import load_dotenv

from eschergraph.agents.jinja_helper import process_template
<<<<<<< HEAD
from eschergraph.agents.llm import ModelProvider
=======
from eschergraph.agents.llm import Model
>>>>>>> c4ff0140
from eschergraph.exceptions import EdgeDoesNotExistException
from eschergraph.exceptions import ExternalProviderException
from eschergraph.graph.comm_graph import CommunityGraphResult
from eschergraph.graph.community_alg import get_leidenalg_communities
from eschergraph.graph.edge import Edge
from eschergraph.graph.node import Node
from eschergraph.graph.persistence import Metadata
from eschergraph.graph.persistence import Repository
from eschergraph.graph.persistence.factory import get_default_repository
from eschergraph.graph.property import Property

COMMUNITY_TEMPLATE: str = "community_prompt.jinja"
TEMPLATE_IMPORTANCE: str = "search/importance_rank.jinja"
<<<<<<< HEAD
=======
from eschergraph.graph.persistence.vector_db import get_vector_db
from eschergraph.graph.persistence.vector_db import VectorDB
from eschergraph.tools.prepare_sync_data import prepare_sync_data

load_dotenv()
>>>>>>> c4ff0140


@define
class Graph:
  """The EscherGraph graph class."""

  name: str
  repository: Repository = field(factory=get_default_repository)
  vector_db: VectorDB = field(factory=get_vector_db)

  def add_node(
    self,
    name: str,
    description: str,
    level: int,
    metadata: Metadata,
  ) -> Node:
    """Add a node to the graph.

    After creation, the node is persisted immediately to the repository.
    This is done as no data is saved in the graph object itself.

    Args:
      name (str): The name of the node.
      description (str): A description of the node.
      level (int): The level of the node.
      metadata (Metadata): The metadata of the node.

    Returns:
      The node that has been created.
    """
    node: Node = Node.create(
      name=name,
      description=description,
      level=level,
      repository=self.repository,
      metadata={metadata},
    )

    # Persist the node
    self.repository.add(node)

    return node

  def add_edge(self, frm: Node, to: Node, description: str, metadata: Metadata) -> Edge:
    """Add an edge to the graph.

    The edge is persisted to the repository straight away.

    Args:
      frm (Node): The from node in the edge.
      to (Node): The to node in the edge.
      description (str): A rich description of the relation.
      metadata (Metadata): The metadata of the edge.

    Returns:
      The edge that has been added to the graph.
    """
    edge: Edge = Edge.create(
      frm=frm,
      to=to,
      description=description,
      metadata={metadata},
    )

    # Persist the edge
    self.repository.add(edge)

    return edge

<<<<<<< HEAD
  def build_community_layer(self, from_level: int, llm: ModelProvider) -> None:
=======
  def sync_vectordb(self, collection_name: str, level: int = 0) -> None:
    """Synchronizes the vector database with the latest changes in the repository.

    Args:
        collection_name (str): The name of the vector database collection where documents should be stored.
        level (int, optional): The hierarchical level at which the metadata is being synced. Default is 0.
    """
    # Prepare data for synchronization
    docs, ids, metadata, ids_to_delete = prepare_sync_data(
      repository=self.repository, level=level
    )

    # Delete all records marked for deletion
    if ids_to_delete:
      self.vector_db.delete_with_id(ids_to_delete, collection_name)

    # Embed all new or updated entries and insert into the vector database
    if docs:
      self.vector_db.insert_documents(
        documents=docs,
        ids=ids,
        metadata=metadata,
        collection_name=collection_name,
      )

  def build_community_layer(self, from_level: int, llm: Model) -> None:
>>>>>>> c4ff0140
    """Build a community layer in a new level of the graph.

    Args:
        from_level (int): Which level to build on top of.
<<<<<<< HEAD
        llm (ModelProvider): LLM to create community reports
=======
        llm (Model): LLM to create community reports
>>>>>>> c4ff0140

    """
    nodes: list[Node] = self.repository.get_all_at_level(from_level)
    comms: CommunityGraphResult = get_leidenalg_communities(nodes)

    # Transform nodes of graph to dict for faster lookup
    node_lookup: dict[UUID, Node] = {nd.id: nd for nd in nodes}
    # Map every node to its community
    node_comm: dict[UUID, int] = {
      nd: idx for idx, comm in enumerate(comms.partitions) for nd in comm
    }

    edges: list[Edge] = []
    # Create an empty community node for each community
    nodes_tmp: dict[int, Node] = {
      idx: self._create_empty_community_node(comms.partitions[idx], from_level + 1)
      for idx in set(node_comm.values())
    }

    # Add edges between community nodes
    for edge_id in comms.edges:
      edge = self.repository.get_edge_by_id(edge_id)
      if edge is None:
        raise EdgeDoesNotExistException(f"Edge {edge_id} could not be found")

      frm: int = node_comm[edge.frm.id]
      to: int = node_comm[edge.to.id]

      # Only use the edges that exist between communities
      if frm == to:
        continue

      new_edge = Edge.create(frm=nodes_tmp[frm], to=nodes_tmp[to], description="")
      edges.append(new_edge)

    for k, v in nodes_tmp.items():
      idx: int = node_comm[v.id]
      prop_format: str = "node_name,property\n" + "\n".join(
        f"{node_lookup[nd_id].name},{prop.description}"
        for nd_id in comms.partitions[idx]
        for prop in node_lookup[nd_id].properties
      )

      edge_relations = self._gather_community_edges(
        self.repository, comms.edges, comms.partitions[idx]
      )
      edge_format: str = "from,to,description\n" + "\n".join(
        f"{ed.frm.name},{ed.to.name},{ed.description}" for ed in edge_relations
      )

      prompt = process_template(
        COMMUNITY_TEMPLATE,
        {
          "relationships": edge_format,
          "properties": prop_format,
        },
      )

      res = llm.get_formatted_response(prompt, {"type": "json_schema"})
      if res is None:
        raise ExternalProviderException("Invalid response from LLM")
      parsed_json = json.loads(res)
      if (
        "title" not in parsed_json
        or "summary" not in parsed_json
        or "findings" not in parsed_json
      ):
        raise ExternalProviderException(
          "LLM JSON Response did not contain correct keys"
        )
      jsonized = json.dumps(parsed_json["findings"], indent=4)
      prompt = process_template(TEMPLATE_IMPORTANCE, {"json_list": jsonized})

      res_reorder = llm.get_formatted_response(
        prompt=prompt, response_format={"type": "json_schema"}
      )
      if res_reorder is None:
        raise ExternalProviderException("Invalid response from LLM for reordering")
      findings = json.loads(res_reorder)
      if not isinstance(findings, list):
        raise ExternalProviderException("Invalid response from LLM for reordering")

      for finding in findings:
        Property.create(nodes_tmp[k], description=finding["explanation"])
      nodes_tmp[k].name = parsed_json["title"]
      nodes_tmp[k].description = parsed_json["summary"]

      self.repository.add(nodes_tmp[k])

    for edge in edges:
      self.repository.add(edge)

    logging.info("Community succesfully added")

  def _create_empty_community_node(self, child_nodes: list[UUID], level: int) -> Node:
    """Create an empty node to be used a community node. Name and description are left empty.

    Args:
        child_nodes (list[UUID]): List of child node ids.
        level (int): At which level the community node will be.

    Returns:
        Node: The newly created node.
    """
    return Node.create(
      name="",
      description="",
      level=level + 1,
      repository=self.repository,
      child_nodes=[
        node
        for node_id in child_nodes
        if (node := self.repository.get_node_by_id(node_id)) and node is not None
      ],
    )

  @staticmethod
  def _gather_community_edges(
    repository: Repository, edges: list[UUID], nodes: list[UUID]
  ) -> list[Edge]:
    """Get all edges that are connected to a node from the node list.

    Args:
        repository (Repository): The repository that is connected with the edges
        edges (list[UUID]): Edges to be filtered.
        nodes (list[UUID]): The nodes to which the edges should be connected

    Returns:
        list[Edge]: A list of the filtered edges.
    """
    node_set = set(nodes)
    comm_edges = []
    for edge_id in edges:
      edge = repository.get_edge_by_id(edge_id)
      if edge is None:
        raise EdgeDoesNotExistException(f"Edge {edge_id} could not be found")
      if edge.frm.id in node_set or edge.to.id in node_set:
        comm_edges.append(edge)

    return comm_edges<|MERGE_RESOLUTION|>--- conflicted
+++ resolved
@@ -6,14 +6,9 @@
 
 from attrs import define
 from attrs import field
-from dotenv import load_dotenv
 
 from eschergraph.agents.jinja_helper import process_template
-<<<<<<< HEAD
 from eschergraph.agents.llm import ModelProvider
-=======
-from eschergraph.agents.llm import Model
->>>>>>> c4ff0140
 from eschergraph.exceptions import EdgeDoesNotExistException
 from eschergraph.exceptions import ExternalProviderException
 from eschergraph.graph.comm_graph import CommunityGraphResult
@@ -24,17 +19,12 @@
 from eschergraph.graph.persistence import Repository
 from eschergraph.graph.persistence.factory import get_default_repository
 from eschergraph.graph.property import Property
+from eschergraph.tools.prepare_sync_data import prepare_sync_data
 
 COMMUNITY_TEMPLATE: str = "community_prompt.jinja"
 TEMPLATE_IMPORTANCE: str = "search/importance_rank.jinja"
-<<<<<<< HEAD
-=======
 from eschergraph.graph.persistence.vector_db import get_vector_db
 from eschergraph.graph.persistence.vector_db import VectorDB
-from eschergraph.tools.prepare_sync_data import prepare_sync_data
-
-load_dotenv()
->>>>>>> c4ff0140
 
 
 @define
@@ -105,9 +95,6 @@
 
     return edge
 
-<<<<<<< HEAD
-  def build_community_layer(self, from_level: int, llm: ModelProvider) -> None:
-=======
   def sync_vectordb(self, collection_name: str, level: int = 0) -> None:
     """Synchronizes the vector database with the latest changes in the repository.
 
@@ -133,17 +120,12 @@
         collection_name=collection_name,
       )
 
-  def build_community_layer(self, from_level: int, llm: Model) -> None:
->>>>>>> c4ff0140
+  def build_community_layer(self, from_level: int, llm: ModelProvider) -> None:
     """Build a community layer in a new level of the graph.
 
     Args:
         from_level (int): Which level to build on top of.
-<<<<<<< HEAD
-        llm (ModelProvider): LLM to create community reports
-=======
         llm (Model): LLM to create community reports
->>>>>>> c4ff0140
 
     """
     nodes: list[Node] = self.repository.get_all_at_level(from_level)
