--- conflicted
+++ resolved
@@ -14,10 +14,5 @@
   name: str
   chunk_num: int
   token_num: int
-<<<<<<< HEAD
-  loss_of_information: float | None
-  std_loss_of_information: float | None
-=======
   loss_of_information: float | None = field(default=None)
-  std_loss_of_information: float | None = field(default=None)
->>>>>>> d767e509
+  std_loss_of_information: float | None = field(default=None)