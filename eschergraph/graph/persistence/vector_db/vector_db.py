from __future__ import annotations

from abc import ABC
from abc import abstractmethod
from typing import Any
from typing import Dict
from typing import List
from uuid import UUID

from eschergraph.graph.persistence.change_log import ChangeLog


class VectorDB(ABC):
  """This is the abstract base class for all vector DB implementations."""

  @abstractmethod
  def connect(self) -> None:
    """Possible connection method."""
    raise NotImplementedError

  @abstractmethod
  def create_collection(self, name: str) -> None:
    """Create a collection with a given name.

    Args:
      name (str): Name for the collection.
    """
    raise NotImplementedError

  @abstractmethod
  def insert_documents(
    self,
    embeddings: List[List[float]],
    documents: List[str],
    ids: List[str],
    metadata: List[Dict[str, str]],
    collection_name: str,
  ) -> None:
    """Store documents with their embeddings, ids, and metadata.

    Args:
      embeddings (List[List[float]]): List of embeddings for the documents.
      documents (List[str]): List of document texts.
      ids (List[int]): List of document IDs.
      metadata (List[dict[str, Any]]): List of metadata dictionaries.
      collection_name (str): The name of the collection.
    """
    raise NotImplementedError

  @abstractmethod
  def search(
    self,
    embedding: List[float],
    top_n: int,
    metadata: Dict[str, Any],
    collection_name: str,
  ) -> Dict[str, str]:
    """Search for the top_n documents that are most similar to the given embedding.

    Args:
      embedding (list[float]): Embedding of the query document.
      top_n (int): Number of top documents to retrieve.
      metadata (dict[str, str]): Metadata to filter the search results.
      collection_name (str): The collection's name.

    Returns:
      dict[str, str]: List of documents that match the query.
    """
    raise NotImplementedError

  @abstractmethod
  def format_search_results(
    self,
    result: Dict[str, str],
  ) -> List[Dict[str, UUID | int | str | float | Dict[str, Any]]]:
    """Format search results into a standard.

    Args:
        result: The result of a search

    Returns:
        Dict[str, int | str | float | dict]: A list of dictionaries containing a standardized format
    """
<<<<<<< HEAD
    raise NotImplementedError

  @abstractmethod
  def sync(self, change_log: list[ChangeLog]) -> None:
    """Sync the vector database to the repository.

    The vector database updates its embeddings based on the logged
    changes to EscherBase objects.

    Args:
      change_log (list[ChangeLog]): The list of logged changes.
    """
    raise NotImplementedError
=======
    pass

  @abstractmethod
  def delete_with_metadata(
    self,
    metadata: Dict[str, Any],
    collection_name: str,
  ) -> None:
    """Delete an item in the vectordb by metadata filters.

    Args:
      metadata (dict[str, str]): Metadata to filter the search results.
      collection_name (str): The name of the collection.
    """
    pass

  @abstractmethod
  def delete_with_id(
    self,
    ids: list[str],
    collection_name: str,
  ) -> None:
    """Delete an item in the vectordb by its id.

    Args:
      ids (str): list of ids that need to be removed
      collection_name (str): The name of the collection.
    """
    pass
>>>>>>> 7cbfd707
<|MERGE_RESOLUTION|>--- conflicted
+++ resolved
@@ -81,7 +81,6 @@
     Returns:
         Dict[str, int | str | float | dict]: A list of dictionaries containing a standardized format
     """
-<<<<<<< HEAD
     raise NotImplementedError
 
   @abstractmethod
@@ -95,8 +94,6 @@
       change_log (list[ChangeLog]): The list of logged changes.
     """
     raise NotImplementedError
-=======
-    pass
 
   @abstractmethod
   def delete_with_metadata(
@@ -124,5 +121,4 @@
       ids (str): list of ids that need to be removed
       collection_name (str): The name of the collection.
     """
-    pass
->>>>>>> 7cbfd707
+    pass