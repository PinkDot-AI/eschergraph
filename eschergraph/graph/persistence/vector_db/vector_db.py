from __future__ import annotations

from abc import ABC
from abc import abstractmethod
from typing import Any
from typing import Dict
from typing import List
from uuid import UUID


class VectorDB(ABC):
  """This is the abstract base class for all vector DB implementations."""

  @abstractmethod
  def connect(self) -> None:
    """Possible connection method."""
    raise NotImplementedError

  @abstractmethod
  def create_collection(self, name: str) -> None:
    """Create a collection with a given name.

    Args:
      name (str): Collection's name.
    """
    raise NotImplementedError

  @abstractmethod
  def insert(
    self,
    documents: List[str],
    ids: List[UUID],
    metadata: List[Dict[str, str]],
    collection_name: str,
  ) -> None:
    """Store documents with their embeddings, ids, and metadata.

    Args:
<<<<<<< HEAD
      embeddings (list[list[float]]): List of embeddings for the documents.
      documents (list[str]): List of document texts.
      ids (list[int]): List of document IDs.
      metadata (list[Dict[str, Any]]): List of metadata dictionaries.
=======
      embeddings (List[List[float]]): List of embeddings for the documents.
      documents (List[str]): List of document texts.
      ids (List[int]): List of document IDs.
      metadata (List[dict[str, Any]]): List of metadata dictionaries.
>>>>>>> c4ff0140
      collection_name (str): The name of the collection.
    """
    raise NotImplementedError

  @abstractmethod
  def search(
    self,
    query: str,
    top_n: int,
    metadata: Dict[str, Any],
    collection_name: str,
  ) -> Dict[str, str]:
    """Search for the top_n documents that are most similar to the given embedding.

    Args:
      query (str): the query to search for
      top_n (int): Number of top documents to retrieve.
      metadata (dict[str, Any]): Metadata to filter the search results.
      collection_name (str): The name of the collection.

    Returns:
      Dictionary with results that match the que
    """
    raise NotImplementedError

  @abstractmethod
  def format_search_results(
    self,
    result: Dict[str, str],
  ) -> List[Dict[str, UUID | int | str | float | Dict[str, Any]]]:
    """Format search results into a standard.

    Args:
        result: The result of a search

    Returns:
        Dict[str, int | str | float | dict]: A list of dictionaries containing a standardized format
    """
    raise NotImplementedError

  @abstractmethod
  def delete_with_metadata(
    self,
    metadata: Dict[str, Any],
    collection_name: str,
  ) -> None:
    """Delete an item in the vectordb by metadata filters.

    Args:
      metadata (dict[str, str]): Metadata to filter the search results.
      collection_name (str): The name of the collection.
    """
    pass

  @abstractmethod
  def delete_with_id(
    self,
    ids: list[UUID],
    collection_name: str,
  ) -> None:
    """Delete an item in the vectordb by its id.

    Args:
      ids (str): list of ids that need to be removed
      collection_name (str): The name of the collection.
    """
    raise NotImplementedError

  @abstractmethod
  def format_search_results(
    self,
    result: Dict[str, str],
  ) -> List[Dict[str, UUID | int | str | float | Dict[str, Any]]]:
    """Format search results into a standard.

    Args:
        result: The result of a search

    Returns:
        Dict[str, int | str | float | dict]: A list of dictionaries containing a standardized format
    """
    raise NotImplementedError

  @abstractmethod
  def delete_with_metadata(
    self,
    metadata: Dict[str, Any],
    collection_name: str,
  ) -> None:
    """Delete an item in the vectordb by metadata filters.

    Args:
      metadata (dict[str, str]): Metadata to filter the search results.
      collection_name (str): The name of the collection.
    """
    pass

  @abstractmethod
  def delete_with_id(
    self,
    ids: list[UUID],
    collection_name: str,
  ) -> None:
    """Delete an item in the vectordb by its id.

    Args:
      ids (str): list of ids that need to be removed
      collection_name (str): The name of the collection.
    """
    pass<|MERGE_RESOLUTION|>--- conflicted
+++ resolved
@@ -36,17 +36,10 @@
     """Store documents with their embeddings, ids, and metadata.
 
     Args:
-<<<<<<< HEAD
-      embeddings (list[list[float]]): List of embeddings for the documents.
-      documents (list[str]): List of document texts.
-      ids (list[int]): List of document IDs.
-      metadata (list[Dict[str, Any]]): List of metadata dictionaries.
-=======
       embeddings (List[List[float]]): List of embeddings for the documents.
       documents (List[str]): List of document texts.
       ids (List[int]): List of document IDs.
       metadata (List[dict[str, Any]]): List of metadata dictionaries.
->>>>>>> c4ff0140
       collection_name (str): The name of the collection.
     """
     raise NotImplementedError
@@ -62,6 +55,7 @@
     """Search for the top_n documents that are most similar to the given embedding.
 
     Args:
+      query (str): the query to search for
       query (str): the query to search for
       top_n (int): Number of top documents to retrieve.
       metadata (dict[str, Any]): Metadata to filter the search results.
@@ -88,20 +82,6 @@
     raise NotImplementedError
 
   @abstractmethod
-  def delete_with_metadata(
-    self,
-    metadata: Dict[str, Any],
-    collection_name: str,
-  ) -> None:
-    """Delete an item in the vectordb by metadata filters.
-
-    Args:
-      metadata (dict[str, str]): Metadata to filter the search results.
-      collection_name (str): The name of the collection.
-    """
-    pass
-
-  @abstractmethod
   def delete_with_id(
     self,
     ids: list[UUID],
@@ -112,21 +92,6 @@
     Args:
       ids (str): list of ids that need to be removed
       collection_name (str): The name of the collection.
-    """
-    raise NotImplementedError
-
-  @abstractmethod
-  def format_search_results(
-    self,
-    result: Dict[str, str],
-  ) -> List[Dict[str, UUID | int | str | float | Dict[str, Any]]]:
-    """Format search results into a standard.
-
-    Args:
-        result: The result of a search
-
-    Returns:
-        Dict[str, int | str | float | dict]: A list of dictionaries containing a standardized format
     """
     raise NotImplementedError
 
@@ -142,18 +107,4 @@
       metadata (dict[str, str]): Metadata to filter the search results.
       collection_name (str): The name of the collection.
     """
-    pass
-
-  @abstractmethod
-  def delete_with_id(
-    self,
-    ids: list[UUID],
-    collection_name: str,
-  ) -> None:
-    """Delete an item in the vectordb by its id.
-
-    Args:
-      ids (str): list of ids that need to be removed
-      collection_name (str): The name of the collection.
-    """
     pass