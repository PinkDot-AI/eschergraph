--- conflicted
+++ resolved
@@ -2,12 +2,7 @@
 
 from abc import ABC
 from abc import abstractmethod
-<<<<<<< HEAD
 from typing import TYPE_CHECKING, List, Optional
-=======
-from typing import Optional
-from typing import TYPE_CHECKING
->>>>>>> 814a6d04
 from uuid import UUID
 
 from eschergraph.graph.edge import Edge
