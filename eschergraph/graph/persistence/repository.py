--- conflicted
+++ resolved
@@ -164,8 +164,10 @@
     raise NotImplementedError
 
   @abstractmethod
-  def add_documents(self, document_data: list[DocumentData]) -> None:
+  def add_document(self, document_data: DocumentData) -> None:
     """Adds a document to the system.
+
+    If the document already exists, then its data is overwritten.
 
     Args:
       document_data (DocumentData): The document data that needs to be added.
@@ -184,10 +186,6 @@
     """
     raise NotImplementedError
 
-<<<<<<< HEAD
-  def get_documents(self, ids: list[UUID]) -> list[DocumentData]:
-    """Retrieves documents based on a list of document UUIDs.
-=======
   @abstractmethod
   def add_original_build_logs(self, original_build_logs: list[BuildLog]) -> None:
     """Add the original build logs for storage.
@@ -195,7 +193,6 @@
     The original build logs are used for the evaluation that calculates
     a loss of information score. Original refers to the build logs from before
     applying the node matcher.
->>>>>>> d767e509
 
     Args:
      original_build_logs (list[BuildLog]): The original building logs to add.
@@ -251,15 +248,4 @@
     Args:
       id (UUID): The document's id.
     """
-    raise NotImplementedError
-
-  def update_documents(self, document_data: list[DocumentData]) -> None:
-    """Updates the document data in the repository.
-
-    Args:
-        document_data: A list of DocumentData objects that need to be updated in the repository.
-
-    Returns:
-        None
-    """
     raise NotImplementedError