from __future__ import annotations


class BaseEscherGraphException(Exception):
  """The base class for all EscherGraph exceptions."""


class PromptFormattingException(BaseEscherGraphException):
  """When some jinja prompt variables have not been formatted.

  Used to check if the prompt has been sent to the LLM / agent as intended.
  """


class ExternalProviderException(BaseEscherGraphException):
  """When something unexpected occurs during an interation with an external service."""


class DataLoadingException(BaseEscherGraphException):
  """Raised when some data on the EscherGraph objects has not been loaded as expected."""


class NodeDoesNotExistException(BaseEscherGraphException):
  """The specified node has not been found."""


class EdgeCreationException(BaseEscherGraphException):
  """When an edge is created between a node and itself."""


class NodeCreationException(BaseEscherGraphException):
  """When something goes wrong creating a node."""


class CredentialException(BaseEscherGraphException):
  """Missing credential for external provider."""


class FileTypeNotProcessableException(BaseEscherGraphException):
  """When a file is not processable due to its type."""


<<<<<<< HEAD
class ExternalDependencyException(BaseEscherGraphException):
  """When an external dependency (outside of Python) is missing."""
=======
class EdgeDoesNotExistException(BaseEscherGraphException):
  """The specified edge could not be found."""

>>>>>>> c4ff0140

class RepositoryException(BaseEscherGraphException):
  """When something unexpected happens with the repository."""


<<<<<<< HEAD
class EdgeDoesNotExistException(BaseEscherGraphException):
  """The specified edge could not be found."""
=======
class ExternalDependencyException(BaseEscherGraphException):
  """When an external dependency (outside of Python) is missing."""
>>>>>>> c4ff0140
<|MERGE_RESOLUTION|>--- conflicted
+++ resolved
@@ -40,23 +40,13 @@
   """When a file is not processable due to its type."""
 
 
-<<<<<<< HEAD
-class ExternalDependencyException(BaseEscherGraphException):
-  """When an external dependency (outside of Python) is missing."""
-=======
 class EdgeDoesNotExistException(BaseEscherGraphException):
   """The specified edge could not be found."""
 
->>>>>>> c4ff0140
 
 class RepositoryException(BaseEscherGraphException):
   """When something unexpected happens with the repository."""
 
 
-<<<<<<< HEAD
-class EdgeDoesNotExistException(BaseEscherGraphException):
-  """The specified edge could not be found."""
-=======
 class ExternalDependencyException(BaseEscherGraphException):
-  """When an external dependency (outside of Python) is missing."""
->>>>>>> c4ff0140
+  """When an external dependency (outside of Python) is missing."""