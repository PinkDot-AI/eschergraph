from __future__ import annotations


class BaseEscherGraphException(Exception):
  """The base class for all EscherGraph exceptions."""


class PromptFormattingException(BaseEscherGraphException):
  """When some jinja prompt variables have not been formatted.

  Used to check if the prompt has been sent to the LLM / agent as intended.
  """


class ExternalProviderException(BaseEscherGraphException):
  """When something unexpected occurs during an interation with an external service."""


class DataLoadingException(BaseEscherGraphException):
  """Raised when some data on the EscherGraph objects has not been loaded as expected."""


class NodeDoesNotExistException(BaseEscherGraphException):
  """The specified node has not been found."""


class EdgeCreationException(BaseEscherGraphException):
  """When an edge is created between a node and itself."""


class NodeCreationException(BaseEscherGraphException):
  """When something goes wrong creating a node."""


class CredentialException(BaseEscherGraphException):
  """Missing credential for external provider."""


class FileTypeNotProcessableException(BaseEscherGraphException):
  """When a file is not processable due to its type."""


<<<<<<< HEAD
class RepositoryException(BaseEscherGraphException):
  """When something unexpected happens with the repository."""
=======
class ExternalDependencyException(BaseEscherGraphException):
  """When an external dependency (outside of Python) is missing."""
>>>>>>> 7610c88a
<|MERGE_RESOLUTION|>--- conflicted
+++ resolved
@@ -40,10 +40,9 @@
   """When a file is not processable due to its type."""
 
 
-<<<<<<< HEAD
 class RepositoryException(BaseEscherGraphException):
   """When something unexpected happens with the repository."""
-=======
+
+
 class ExternalDependencyException(BaseEscherGraphException):
-  """When an external dependency (outside of Python) is missing."""
->>>>>>> 7610c88a
+  """When an external dependency (outside of Python) is missing."""