--- conflicted
+++ resolved
@@ -16,11 +16,8 @@
 chromadb = "^0.5.5"
 pymilvus = "^2.4.4"
 sentence-transformers = "^3.0.1"
-<<<<<<< HEAD
-=======
 requests = "^2.32.3"
 types-requests = "^2.32.0.20240712"
->>>>>>> 814a6d04
 
 [tool.poetry.group.dev.dependencies]
 pre-commit = "^3.7.1"
