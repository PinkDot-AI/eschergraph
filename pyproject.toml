--- conflicted
+++ resolved
@@ -26,11 +26,8 @@
 pypdf = "^4.3.1"
 lxml = "^5.3.0"
 lightgbm = "^4.5.0"
-<<<<<<< HEAD
 tabulate = "^0.9.0"
-=======
 nltk = "^3.9.1"
->>>>>>> 70825315
 
 [tool.poetry.group.dev.dependencies]
 pre-commit = "^3.7.1"
